--- conflicted
+++ resolved
@@ -19,14 +19,11 @@
 categories = ["database"]
 
 [workspace.dependencies]
-<<<<<<< HEAD
+duckdb = { version = "=1.3.1", path = "crates/duckdb" }
+duckdb-loadable-macros = { version = "=0.1.7", path = "crates/duckdb-loadable-macros" }
+libduckdb-sys = { version = "=1.3.1", path = "crates/libduckdb-sys" }
+
 arrow = { version = "55", default-features = false }
-=======
-duckdb = { version = "=1.3.1", path = "crates/duckdb" }
-libduckdb-sys = { version = "=1.3.1", path = "crates/libduckdb-sys" }
-duckdb-loadable-macros = { version = "=0.1.7", path = "crates/duckdb-loadable-macros" }
-autocfg = "1.0"
->>>>>>> bb837646
 bindgen = { version = "0.71.1", default-features = false }
 calamine = "0.28.0"
 cast = "0.3"
@@ -36,13 +33,10 @@
     "clock",
 ] }
 doc-comment = "0.3"
-duckdb = { version = "=1.3.0", path = "crates/duckdb" }
-duckdb-loadable-macros = { version = "=0.1.7", path = "crates/duckdb-loadable-macros" }
 fallible-iterator = "0.3"
 fallible-streaming-iterator = "0.1"
 flate2 = "1.0"
 hashlink = "0.10"
-libduckdb-sys = { version = "=1.3.0", path = "crates/libduckdb-sys" }
 num = { version = "0.4", default-features = false }
 num-integer = "0.1.46"
 pkg-config = "0.3.24"
