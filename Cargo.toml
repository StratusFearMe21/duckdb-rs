--- conflicted
+++ resolved
@@ -20,16 +20,10 @@
 
 [workspace.dependencies]
 duckdb = { version = "=1.3.1", path = "crates/duckdb" }
-<<<<<<< HEAD
-duckdb-loadable-macros = { version = "=0.1.7", path = "crates/duckdb-loadable-macros" }
+duckdb-loadable-macros = { version = "=0.1.8", path = "crates/duckdb-loadable-macros" }
 libduckdb-sys = { version = "=1.3.1", path = "crates/libduckdb-sys" }
 
 arrow = { version = "55", default-features = false }
-=======
-libduckdb-sys = { version = "=1.3.1", path = "crates/libduckdb-sys" }
-duckdb-loadable-macros = { version = "=0.1.8", path = "crates/duckdb-loadable-macros" }
-autocfg = "1.0"
->>>>>>> 43e95cc0
 bindgen = { version = "0.71.1", default-features = false }
 calamine = "0.28.0"
 cast = "0.3"
