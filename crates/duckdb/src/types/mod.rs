//! [`ToSql`] and [`FromSql`] are also implemented for `Option<T>` where `T`
//! implements [`ToSql`] or [`FromSql`] for the cases where you want to know if
//! a value was NULL (which gets translated to `None`).

pub use self::{
    from_sql::{FromSql, FromSqlError, FromSqlResult},
    ordered_map::OrderedMap,
    string::DuckString,
    to_sql::{ToSql, ToSqlOutput},
    value::Value,
    value_ref::{EnumType, ListType, TimeUnit, ValueRef},
};

use arrow::datatypes::DataType;
use std::fmt;

#[cfg(feature = "chrono")]
mod chrono;
mod from_sql;
#[cfg(feature = "serde_json")]
mod serde_json;
mod to_sql;
#[cfg(feature = "url")]
mod url;
mod value;
mod value_ref;

mod ordered_map;
mod string;

/// Empty struct that can be used to fill in a query parameter as `NULL`.
///
/// ## Example
///
/// ```rust,no_run
/// # use duckdb::{Connection, Result};
/// # use duckdb::types::{Null};
///
/// fn insert_null(conn: &Connection) -> Result<usize> {
///     conn.execute("INSERT INTO people (name) VALUES (?)", [Null])
/// }
/// ```
#[derive(Copy, Clone)]
pub struct Null;

/// DuckDB data types.
/// See [Fundamental Datatypes](https://duckdb.org/docs/sql/data_types/overview).
#[derive(Clone, Debug, PartialEq, Eq)]
pub enum Type {
    /// NULL
    Null,
    /// BOOLEAN
    Boolean,
    /// TINYINT
    TinyInt,
    /// SMALLINT
    SmallInt,
    /// INT
    Int,
    /// BIGINT
    BigInt,
    /// HUGEINT
    HugeInt,
    /// UTINYINT
    UTinyInt,
    /// USMALLINT
    USmallInt,
    /// UINT
    UInt,
    /// UBIGINT
    UBigInt,
    /// FLOAT
    Float,
    /// DOUBLE
    Double,
    /// DECIMAL
    Decimal,
    /// TIMESTAMP
    Timestamp,
    /// Text
    Text,
    /// BLOB
    Blob,
    /// DATE32
    Date32,
    /// TIME64
    Time64,
    /// INTERVAL
    Interval,
    /// LIST
    List(Box<Type>),
    /// ENUM
    Enum,
    /// STRUCT
    Struct(Vec<(String, Type)>),
    /// MAP
    Map(Box<Type>, Box<Type>),
    /// ARRAY
    Array(Box<Type>, u32),
    /// UNION
    Union,
    /// Any
    Any,
}

impl From<&DataType> for Type {
    fn from(value: &DataType) -> Self {
        match value {
            DataType::Null => Self::Null,
            DataType::Boolean => Self::Boolean,
            DataType::Int8 => Self::TinyInt,
            DataType::Int16 => Self::SmallInt,
            DataType::Int32 => Self::Int,
            DataType::Int64 => Self::BigInt,
            DataType::UInt8 => Self::UTinyInt,
            DataType::UInt16 => Self::USmallInt,
            DataType::UInt32 => Self::UInt,
            DataType::UInt64 => Self::UBigInt,
            // DataType::Float16 => Self::Float16,
            // DataType::Float32 => Self::Float32,
            DataType::Float64 => Self::Float,
            DataType::Timestamp(_, _) => Self::Timestamp,
            DataType::Date32 => Self::Date32,
            // DataType::Date64 => Self::Date64,
            // DataType::Time32(_) => Self::Time32,
            DataType::Time64(_) => Self::Time64,
            // DataType::Duration(_) => Self::Duration,
            // DataType::Interval(_) => Self::Interval,
            DataType::Binary => Self::Blob,
            // DataType::FixedSizeBinary(_) => Self::FixedSizeBinary,
            // DataType::LargeBinary => Self::LargeBinary,
            DataType::LargeUtf8 | DataType::Utf8 => Self::Text,
            DataType::List(inner) => Self::List(Box::new(Self::from(inner.data_type()))),
            DataType::FixedSizeList(field, size) => {
                Self::Array(Box::new(Self::from(field.data_type())), (*size).try_into().unwrap())
            }
            // DataType::LargeList(_) => Self::LargeList,
            DataType::Struct(inner) => Self::Struct(
                inner
                    .iter()
                    .map(|f| (f.name().to_owned(), Self::from(f.data_type())))
                    .collect(),
            ),
<<<<<<< HEAD
            DataType::LargeList(inner) => Self::List(Box::new(Type::from(inner.data_type()))),
            DataType::Union(_, _) => Self::Union,
            DataType::Dictionary(_, _) => Self::Enum,
=======
            DataType::LargeList(inner) => Self::List(Box::new(Self::from(inner.data_type()))),
            // DataType::Union(_, _) => Self::Union,
>>>>>>> efeec66c
            DataType::Decimal128(..) => Self::Decimal,
            DataType::Decimal256(..) => Self::Decimal,
            DataType::Map(field, ..) => {
                let data_type = field.data_type();
                match data_type {
                    DataType::Struct(fields) => Self::Map(
                        Box::new(Self::from(fields[0].data_type())),
                        Box::new(Self::from(fields[1].data_type())),
                    ),
                    _ => unreachable!(),
                }
            }
            res => unimplemented!("{}", res),
        }
    }
}

impl fmt::Display for Type {
    fn fmt(&self, f: &mut fmt::Formatter<'_>) -> fmt::Result {
        match *self {
            Self::Null => f.pad("Null"),
            Self::Boolean => f.pad("Boolean"),
            Self::TinyInt => f.pad("TinyInt"),
            Self::SmallInt => f.pad("SmallInt"),
            Self::Int => f.pad("Int"),
            Self::BigInt => f.pad("BigInt"),
            Self::HugeInt => f.pad("HugeInt"),
            Self::UTinyInt => f.pad("UTinyInt"),
            Self::USmallInt => f.pad("USmallInt"),
            Self::UInt => f.pad("UInt"),
            Self::UBigInt => f.pad("UBigInt"),
            Self::Float => f.pad("Float"),
            Self::Double => f.pad("Double"),
            Self::Decimal => f.pad("Decimal"),
            Self::Timestamp => f.pad("Timestamp"),
            Self::Text => f.pad("Text"),
            Self::Blob => f.pad("Blob"),
            Self::Date32 => f.pad("Date32"),
            Self::Time64 => f.pad("Time64"),
            Self::Interval => f.pad("Interval"),
            Self::Struct(..) => f.pad("Struct"),
            Self::List(..) => f.pad("List"),
            Self::Enum => f.pad("Enum"),
            Self::Map(..) => f.pad("Map"),
            Self::Array(..) => f.pad("Array"),
            Self::Union => f.pad("Union"),
            Self::Any => f.pad("Any"),
        }
    }
}

#[cfg(test)]
mod test {
    use super::Value;
    use crate::{params, Connection, Error, Result, Statement};
    use std::os::raw::{c_double, c_int};

    fn checked_memory_handle() -> Result<Connection> {
        let db = Connection::open_in_memory()?;
        db.execute_batch("CREATE TABLE foo (b BLOB, t TEXT, i INTEGER, f FLOAT, n BLOB)")?;
        Ok(db)
    }

    #[test]
    fn test_blob() -> Result<()> {
        let db = checked_memory_handle()?;

        let v1234 = vec![1u8, 2, 3, 4];
        db.execute("INSERT INTO foo(b) VALUES (?)", [&v1234])?;

        let v: Vec<u8> = db.query_row("SELECT b FROM foo", [], |r| r.get(0))?;
        assert_eq!(v, v1234);
        Ok(())
    }

    #[test]
    fn test_empty_blob() -> Result<()> {
        let db = checked_memory_handle()?;

        let empty = vec![];
        db.execute("INSERT INTO foo(b) VALUES (?)", [&empty])?;

        let v: Vec<u8> = db.query_row("SELECT b FROM foo", [], |r| r.get(0))?;
        assert_eq!(v, empty);
        Ok(())
    }

    #[test]
    fn test_str() -> Result<()> {
        let db = checked_memory_handle()?;

        let s = "hello, world!";
        db.execute("INSERT INTO foo(t) VALUES (?)", [&s])?;

        let from: String = db.query_row("SELECT t FROM foo", [], |r| r.get(0))?;
        assert_eq!(from, s);
        Ok(())
    }

    #[test]
    fn test_string() -> Result<()> {
        let db = checked_memory_handle()?;

        let s = "hello, world!";
        let result = db.execute("INSERT INTO foo(t) VALUES (?)", [s.to_owned()]);
        if result.is_err() {
            panic!("exe error: {}", result.unwrap_err())
        }

        let from: String = db.query_row("SELECT t FROM foo", [], |r| r.get(0))?;
        assert_eq!(from, s);
        Ok(())
    }

    #[test]
    fn test_value() -> Result<()> {
        let db = checked_memory_handle()?;

        db.execute("INSERT INTO foo(i) VALUES (?)", [Value::BigInt(10)])?;

        assert_eq!(10i64, db.query_row::<i64, _, _>("SELECT i FROM foo", [], |r| r.get(0))?);
        Ok(())
    }

    #[test]
    fn test_option() -> Result<()> {
        let db = checked_memory_handle()?;

        let s = "hello, world!";
        let b = Some(vec![1u8, 2, 3, 4]);

        db.execute("INSERT INTO foo(t) VALUES (?)", [&s])?;
        db.execute("INSERT INTO foo(b) VALUES (?)", [&b])?;

        let mut stmt = db.prepare("SELECT t, b FROM foo ORDER BY ROWID ASC")?;
        let mut rows = stmt.query([])?;

        {
            let row1 = rows.next()?.unwrap();
            let s1: Option<String> = row1.get_unwrap(0);
            let b1: Option<Vec<u8>> = row1.get_unwrap(1);
            assert_eq!(s, s1.unwrap());
            assert!(b1.is_none());
        }

        {
            let row2 = rows.next()?.unwrap();
            let s2: Option<String> = row2.get_unwrap(0);
            let b2: Option<Vec<u8>> = row2.get_unwrap(1);
            assert!(s2.is_none());
            assert_eq!(b, b2);
        }
        Ok(())
    }

    #[test]
    #[allow(clippy::cognitive_complexity)]
    #[ignore = "duckdb doesn't support this"]
    fn test_mismatched_types() -> Result<()> {
        fn is_invalid_column_type(err: Error) -> bool {
            matches!(err, Error::InvalidColumnType(..))
        }

        let db = checked_memory_handle()?;

        db.execute("INSERT INTO foo(b, t, i, f) VALUES (X'0102', 'text', 1, 1.5)", [])?;

        let mut stmt = db.prepare("SELECT b, t, i, f, n FROM foo")?;
        let mut rows = stmt.query([])?;

        let row = rows.next()?.unwrap();

        // check the correct types come back as expected
        assert_eq!(vec![1, 2], row.get::<_, Vec<u8>>(0)?);
        assert_eq!("text", row.get::<_, String>(1)?);
        assert_eq!(1, row.get::<_, c_int>(2)?);
        assert!((1.5 - row.get::<_, c_double>(3)?).abs() < f64::EPSILON);
        assert_eq!(row.get::<_, Option<c_int>>(4)?, None);
        assert_eq!(row.get::<_, Option<c_double>>(4)?, None);
        assert_eq!(row.get::<_, Option<String>>(4)?, None);

        // check some invalid types

        // 0 is actually a blob (Vec<u8>)
        assert!(is_invalid_column_type(row.get::<_, c_int>(0).err().unwrap()));
        assert!(is_invalid_column_type(row.get::<_, c_int>(0).err().unwrap()));
        assert!(is_invalid_column_type(row.get::<_, i64>(0).err().unwrap()));
        assert!(is_invalid_column_type(row.get::<_, c_double>(0).err().unwrap()));
        assert!(is_invalid_column_type(row.get::<_, String>(0).err().unwrap()));
        assert!(is_invalid_column_type(row.get::<_, Option<c_int>>(0).err().unwrap()));

        // 1 is actually a text (String)
        assert!(is_invalid_column_type(row.get::<_, c_int>(1).err().unwrap()));
        assert!(is_invalid_column_type(row.get::<_, i64>(1).err().unwrap()));
        assert!(is_invalid_column_type(row.get::<_, c_double>(1).err().unwrap()));
        assert!(is_invalid_column_type(row.get::<_, Vec<u8>>(1).err().unwrap()));
        assert!(is_invalid_column_type(row.get::<_, Option<c_int>>(1).err().unwrap()));

        // 2 is actually an integer
        assert!(is_invalid_column_type(row.get::<_, String>(2).err().unwrap()));
        assert!(is_invalid_column_type(row.get::<_, Vec<u8>>(2).err().unwrap()));
        assert!(is_invalid_column_type(row.get::<_, Option<String>>(2).err().unwrap()));

        // 3 is actually a float (c_double)
        assert!(is_invalid_column_type(row.get::<_, c_int>(3).err().unwrap()));
        assert!(is_invalid_column_type(row.get::<_, i64>(3).err().unwrap()));
        assert!(is_invalid_column_type(row.get::<_, String>(3).err().unwrap()));
        assert!(is_invalid_column_type(row.get::<_, Vec<u8>>(3).err().unwrap()));
        assert!(is_invalid_column_type(row.get::<_, Option<c_int>>(3).err().unwrap()));

        // 4 is actually NULL
        assert!(is_invalid_column_type(row.get::<_, c_int>(4).err().unwrap()));
        assert!(is_invalid_column_type(row.get::<_, i64>(4).err().unwrap()));
        assert!(is_invalid_column_type(row.get::<_, c_double>(4).err().unwrap()));
        assert!(is_invalid_column_type(row.get::<_, String>(4).err().unwrap()));
        assert!(is_invalid_column_type(row.get::<_, Vec<u8>>(4).err().unwrap()));
        Ok(())
    }

    #[test]
    fn test_dynamic_type() -> Result<()> {
        use super::Value;
        let db = checked_memory_handle()?;

        db.execute("INSERT INTO foo(b, t, i, f) VALUES (X'0102', 'text', 1, 1.5)", [])?;

        let mut stmt = db.prepare("SELECT b, t, i, f, n FROM foo")?;
        let mut rows = stmt.query([])?;

        let row = rows.next()?.unwrap();
        // NOTE: this is different from SQLite
        // assert_eq!(Value::Blob(vec![1, 2]), row.get::<_, Value>(0)?);
        assert_eq!(Value::Blob(vec![120, 48, 49, 48, 50]), row.get::<_, Value>(0)?);
        assert_eq!(Value::Text(String::from("text")), row.get::<_, Value>(1)?);
        assert_eq!(Value::Int(1), row.get::<_, Value>(2)?);
        match row.get::<_, Value>(3)? {
            Value::Float(val) => assert!((1.5 - val).abs() < f32::EPSILON),
            x => panic!("Invalid Value {x:?}"),
        }
        assert_eq!(Value::Null, row.get::<_, Value>(4)?);
        Ok(())
    }

    macro_rules! test_conversion {
        ($db_etc:ident, $insert_value:expr, $get_type:ty,expect $expected_value:expr) => {
            $db_etc.insert_statement.execute(params![$insert_value])?;
            let res = $db_etc
                .query_statement
                .query_row([], |row| row.get::<_, $get_type>(0));
            assert_eq!(res?, $expected_value);
            $db_etc.delete_statement.execute([])?;
        };
        ($db_etc:ident, $insert_value:expr, $get_type:ty,expect_from_sql_error) => {
            $db_etc.insert_statement.execute(params![$insert_value])?;
            let res = $db_etc
                .query_statement
                .query_row([], |row| row.get::<_, $get_type>(0));
            res.unwrap_err();
            $db_etc.delete_statement.execute([])?;
        };
        ($db_etc:ident, $insert_value:expr, $get_type:ty,expect_to_sql_error) => {
            $db_etc
                .insert_statement
                .execute(params![$insert_value])
                .unwrap_err();
        };
    }

    #[test]
    #[ignore = "duckdb doesn't support this"]
    fn test_numeric_conversions() -> Result<()> {
        #![allow(clippy::float_cmp)]

        // Test what happens when we store an f32 and retrieve an i32 etc.
        let db = Connection::open_in_memory()?;
        db.execute_batch("CREATE TABLE foo (x)")?;

        // DuckDB actually ignores the column types, so we just need to test
        // different numeric values.

        struct DbEtc<'conn> {
            insert_statement: Statement<'conn>,
            query_statement: Statement<'conn>,
            delete_statement: Statement<'conn>,
        }

        let mut db_etc = DbEtc {
            insert_statement: db.prepare("INSERT INTO foo VALUES (?1)")?,
            query_statement: db.prepare("SELECT x FROM foo")?,
            delete_statement: db.prepare("DELETE FROM foo")?,
        };

        // Basic non-converting test.
        test_conversion!(db_etc, 0u8, u8, expect 0u8);

        // In-range integral conversions.
        test_conversion!(db_etc, 100u8, i8, expect 100i8);
        test_conversion!(db_etc, 200u8, u8, expect 200u8);
        test_conversion!(db_etc, 100u16, i8, expect 100i8);
        test_conversion!(db_etc, 200u16, u8, expect 200u8);
        test_conversion!(db_etc, u32::MAX, u64, expect u32::MAX as u64);
        test_conversion!(db_etc, i64::MIN, i64, expect i64::MIN);
        test_conversion!(db_etc, i64::MAX, i64, expect i64::MAX);
        test_conversion!(db_etc, i64::MAX, u64, expect i64::MAX as u64);
        test_conversion!(db_etc, 100usize, usize, expect 100usize);
        test_conversion!(db_etc, 100u64, u64, expect 100u64);
        test_conversion!(db_etc, i64::MAX as u64, u64, expect i64::MAX as u64);

        // Out-of-range integral conversions.
        test_conversion!(db_etc, 200u8, i8, expect_from_sql_error);
        test_conversion!(db_etc, 400u16, i8, expect_from_sql_error);
        test_conversion!(db_etc, 400u16, u8, expect_from_sql_error);
        test_conversion!(db_etc, -1i8, u8, expect_from_sql_error);
        test_conversion!(db_etc, i64::MIN, u64, expect_from_sql_error);
        test_conversion!(db_etc, u64::MAX, i64, expect_to_sql_error);
        test_conversion!(db_etc, u64::MAX, u64, expect_to_sql_error);
        test_conversion!(db_etc, i64::MAX as u64 + 1, u64, expect_to_sql_error);

        // FromSql integer to float, always works.
        test_conversion!(db_etc, i64::MIN, f32, expect i64::MIN as f32);
        test_conversion!(db_etc, i64::MAX, f32, expect i64::MAX as f32);
        test_conversion!(db_etc, i64::MIN, f64, expect i64::MIN as f64);
        test_conversion!(db_etc, i64::MAX, f64, expect i64::MAX as f64);

        // FromSql float to int conversion, never works even if the actual value
        // is an integer.
        test_conversion!(db_etc, 0f64, i64, expect_from_sql_error);
        Ok(())
    }
}<|MERGE_RESOLUTION|>--- conflicted
+++ resolved
@@ -141,14 +141,8 @@
                     .map(|f| (f.name().to_owned(), Self::from(f.data_type())))
                     .collect(),
             ),
-<<<<<<< HEAD
-            DataType::LargeList(inner) => Self::List(Box::new(Type::from(inner.data_type()))),
+            DataType::LargeList(inner) => Self::List(Box::new(Self::from(inner.data_type()))),
             DataType::Union(_, _) => Self::Union,
-            DataType::Dictionary(_, _) => Self::Enum,
-=======
-            DataType::LargeList(inner) => Self::List(Box::new(Self::from(inner.data_type()))),
-            // DataType::Union(_, _) => Self::Union,
->>>>>>> efeec66c
             DataType::Decimal128(..) => Self::Decimal,
             DataType::Decimal256(..) => Self::Decimal,
             DataType::Map(field, ..) => {
