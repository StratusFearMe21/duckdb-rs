--- conflicted
+++ resolved
@@ -1,7 +1,6 @@
 [package]
 name = "libduckdb-sys"
-<<<<<<< HEAD
-version = "1.3.0"
+version = "1.3.1"
 authors = { workspace = true }
 edition = { workspace = true }
 license = { workspace = true }
@@ -9,16 +8,6 @@
 homepage = { workspace = true }
 keywords = { workspace = true }
 readme = { workspace = true }
-=======
-version = "1.3.1"
-authors.workspace = true
-edition.workspace = true
-license.workspace = true
-repository.workspace = true
-homepage.workspace = true
-keywords.workspace = true
-readme.workspace = true
->>>>>>> bb837646
 build = "build.rs"
 categories = ["external-ffi-bindings", "database"]
 description = "Native bindings to the libduckdb library, C API"
